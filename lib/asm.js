--- conflicted
+++ resolved
@@ -22,47 +22,20 @@
 // ARISING IN ANY WAY OUT OF THE USE OF THIS SOFTWARE, EVEN IF ADVISED OF THE
 // POSSIBILITY OF SUCH DAMAGE.
 
-<<<<<<< HEAD
 (function () {
+    var tabsRe = /\t/g;
+    function expandTabs(line) {
+        var extraChars = 0;
+        return line.replace(tabsRe, function (match, offset, string) {
+            var total = offset + extraChars;
+            var spacesNeeded = (total + 8) & 7;
+            extraChars += spacesNeeded - 1;
+            return "        ".substr(spacesNeeded);
+        });
+    }
+
     function processAsm(asm, filters) {
         if (filters.binary) return processBinaryAsm(asm, filters);
-=======
-var tabsRe = /\t/g;
-function expandTabs(line) {
-    var extraChars = 0;
-    return line.replace(tabsRe, function (match, offset, string) {
-        var total = offset + extraChars;
-        var spacesNeeded = (total + 8) & 7;
-        extraChars += spacesNeeded - 1;
-        return "        ".substr(spacesNeeded);
-    });
-}
-
-function processAsm(asm, filters) {
-    var result = [];
-    var asmLines = asm.split("\n");
-    var labelsUsed = {};
-    var labelFind = /[.a-zA-Z0-9_][a-zA-Z0-9$_.]*/g;
-    var files = {};
-    var prevLabel = "";
-    var dataDefn = /\.(string|asciz|ascii|[1248]?byte|short|word|long|quad|value|zero)/;
-    var fileFind = /^\s*\.file\s+(\d+)\s+"([^"]+)".*/;
-    var hasOpcode = /^\s*([a-zA-Z0-9$_][a-zA-Z0-9$_.]*:\s*)?[a-zA-Z].*/;
-    asmLines.forEach(function (line) {
-        if (line === "" || line[0] === ".") return;
-        var match = line.match(labelFind);
-        if (match && (!filters.directives || line.match(hasOpcode))) {
-            // Only count a label as used if it's used by an opcode, or else we're not filtering directives.
-            match.forEach(function (label) {
-                labelsUsed[label] = true;
-            });
-        }
-        match = line.match(fileFind);
-        if (match) {
-            files[parseInt(match[1])] = match[2];
-        }
-    });
->>>>>>> b4581bd2
 
         var result = [];
         var asmLines = asm.split("\n");
@@ -137,6 +110,7 @@
             }
 
             var hasOpcodeMatch = line.match(hasOpcode);
+            line = expandTabs(line);
             result.push({text: line, source: hasOpcodeMatch ? source : null});
         });
         return result;
@@ -213,16 +187,7 @@
         return result;
     }
 
-<<<<<<< HEAD
     exports.processAsm = processAsm;
     exports.initialise = initialise;
-=======
-        var hasOpcodeMatch = line.match(hasOpcode);
-        line = expandTabs(line);
-        result.push({text: line, source: hasOpcodeMatch ? source : null});
-    });
-    return result;
-}
->>>>>>> b4581bd2
 
 }).call(this);