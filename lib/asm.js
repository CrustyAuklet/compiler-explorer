--- conflicted
+++ resolved
@@ -30,11 +30,7 @@
     var dataDefn = /\.(string|asciz|ascii|[1248]?byte|short|word|long|quad|value|zero)/;
     var fileFind = /^\s*\.file\s+(\d+)\s+"([^"]+)".*/;
     var hasOpcode = /^\s*([a-zA-Z$_][a-zA-Z0-9$_.]*:\s*)?[a-zA-Z].*/;
-<<<<<<< HEAD
-    var definesFunction = /^\s*\.type.*,@function$/;
-=======
     var definesFunction = /^\s*\.type.*,\s*[@%]function$/;
->>>>>>> e8a3cd15
     var labelDef = /^([.a-zA-Z_][a-zA-Z0-9$_.]+):/;
     var directive = /^\s*\..*$/;
 
