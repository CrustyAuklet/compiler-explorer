--- conflicted
+++ resolved
@@ -96,28 +96,10 @@
             return self.factories[type](compiler, self.compilerEnv, compiler.lang);
         }
     };
-<<<<<<< HEAD
     this.handler = function compile(req, res, next) {
         let source, options, backendOptions, filters,
             compiler = self.findCompiler(req.lang || req.body.lang, req.compiler || req.body.compiler);
         if (!compiler) return next();
-=======
-
-    this.setCompilers = function (compilers) {
-        return Promise.all(_.map(compilers, this.create, this))
-            .then(_.compact)
-            .then(compilers => {
-                _.each(compilers, compiler => this.compilersById[compiler.compiler.id] = compiler);
-                return _.map(compilers, compiler => compiler.getInfo());
-            })
-            .catch(err => logger.error(err));
-    };
-    var proxy = httpProxy.createProxyServer({});
-    var textBanner = compilerProps('textBanner');
-
-    this.handler = _.bind(function compile(req, res, next) {
-        var source, options, backendOptions, filters, compiler;
->>>>>>> 69ca21d6
         if (req.is('json')) {
             // JSON-style request
             const requestOptions = req.body.options;
@@ -161,16 +143,8 @@
             return next(new Error("Bad request"));
         }
         options = _.chain(quote.parse(options || '')
-<<<<<<< HEAD
-            .map(x => {
-                if (typeof(x) === "string") return x;
-                return x.pattern;
-            }))
-            .filter(_.identity)
-=======
             .map(x => typeof(x) === "string" ? x : x.pattern))
             .compact()
->>>>>>> 69ca21d6
             .value();
 
         function textify(array) {
@@ -218,7 +192,7 @@
         // Delete every compiler first...
         self.compilersById = {};
         return Promise.all(_.map(newCompilers, self.create))
-            .then(compilers => _.filter(compilers, _.identity))
+            .then(_.compact)
             .then(compilers => {
                 _.each(compilers, compiler => {
                     const langId = compiler.compiler.lang;
