--- conflicted
+++ resolved
@@ -117,21 +117,9 @@
 }
 
 function sandbox(command, args, options) {
-<<<<<<< HEAD
-    var execPath = path.dirname(command);
-    var execName = path.basename(command);
+    // var execPath = path.dirname(command);
+    // var execName = path.basename(command);
     logger.info("Sandbox execution", command, args);
-=======
-    var type = execProps("sandboxType", "docker");
-    logger.info(type);
-    if (type === "none") {
-        logger.info("Sandbox execution (sandbox disabled)", command, args);
-        return execute(command, args, options);
-    }
-    logger.info("Sandbox execution via docker", command, args);
-    var execPath = path.dirname(command);
-    var execName = path.basename(command);
->>>>>>> ad304b87
     return new Promise(function (resolve, reject) {
         logger.debug("Starting sandbox docker container for", command, args);
         var containerId = null;
@@ -155,10 +143,7 @@
                 "--detach",
                 "--cpu-shares=128",
                 "--cpu-quota=25000",
-<<<<<<< HEAD
-                "-v", "temp", "/tmp",  // shared temp TODO this is horrible
-=======
->>>>>>> ad304b87
+                "-v", "temp:/tmp",  // shared temp TODO this is horrible
                 "--ulimit", "nofile=20", // needs at least this to function normally it seems
                 "--ulimit", "cpu=3", // hopefully 3 seconds' CPU time
                 "--ulimit", "rss=" + (128 * 1024), // hopefully RSS size limit
