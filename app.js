#!/usr/bin/env node

// Copyright (c) 2012-2018, Matt Godbolt
// All rights reserved.
// 
// Redistribution and use in source and binary forms, with or without 
// modification, are permitted provided that the following conditions are met:
// 
//     * Redistributions of source code must retain the above copyright notice, 
//       this list of conditions and the following disclaimer.
//     * Redistributions in binary form must reproduce the above copyright 
//       notice, this list of conditions and the following disclaimer in the 
//       documentation and/or other materials provided with the distribution.
// 
// THIS SOFTWARE IS PROVIDED BY THE COPYRIGHT HOLDERS AND CONTRIBUTORS "AS IS" 
// AND ANY EXPRESS OR IMPLIED WARRANTIES, INCLUDING, BUT NOT LIMITED TO, THE 
// IMPLIED WARRANTIES OF MERCHANTABILITY AND FITNESS FOR A PARTICULAR PURPOSE 
// ARE DISCLAIMED. IN NO EVENT SHALL THE COPYRIGHT HOLDER OR CONTRIBUTORS BE 
// LIABLE FOR ANY DIRECT, INDIRECT, INCIDENTAL, SPECIAL, EXEMPLARY, OR 
// CONSEQUENTIAL DAMAGES (INCLUDING, BUT NOT LIMITED TO, PROCUREMENT OF 
// SUBSTITUTE GOODS OR SERVICES; LOSS OF USE, DATA, OR PROFITS; OR BUSINESS 
// INTERRUPTION) HOWEVER CAUSED AND ON ANY THEORY OF LIABILITY, WHETHER IN 
// CONTRACT, STRICT LIABILITY, OR TORT (INCLUDING NEGLIGENCE OR OTHERWISE) 
// ARISING IN ANY WAY OUT OF THE USE OF THIS SOFTWARE, EVEN IF ADVISED OF THE 
// POSSIBILITY OF SUCH DAMAGE.

// Initialise options and properties. Don't load any handlers here; they
// may need an initialised properties library.
const nopt = require('nopt'),
    os = require('os'),
    props = require('./lib/properties'),
    child_process = require('child_process'),
    path = require('path'),
    fs = require('fs-extra'),
    http = require('http'),
    url = require('url'),
    _ = require('underscore-node'),
    express = require('express'),
    Raven = require('raven'),
    logger = require('./lib/logger').logger,
    webpackDevMiddleware = require("webpack-dev-middleware");


// Parse arguments from command line 'node ./app.js args...'
const opts = nopt({
    'env': [String, Array],
    'rootDir': [String],
    'host': [String],
    'port': [Number],
    'propDebug': [Boolean],
    'debug': [Boolean],
    'static': [String],
    'archivedVersions': [String],
    'noRemoteFetch': [Boolean],
    'tmpDir': [String],
    'wsl': [Boolean],
    'language': [String]
});

if (opts.debug) logger.level = 'debug';

// AP: Detect if we're running under Windows Subsystem for Linux. Temporary modification
// of process.env is allowed: https://nodejs.org/api/process.html#process_process_env
if ((process.platform === "win32") || child_process.execSync('uname -a').toString().indexOf('Microsoft') > -1)
    process.env.wsl = true;

// AP: Allow setting of tmpDir (used in lib/base-compiler.js & lib/exec.js) through opts.
// WSL requires a directory on a Windows volume. Set that to Windows %TEMP% if no tmpDir supplied.
// If a tempDir is supplied then assume that it will work for WSL processes as well. 
if (opts.tmpDir) {
    process.env.tmpDir = opts.tmpDir;
    process.env.winTmp = opts.tmpDir;
}
else if (process.env.wsl) {
    // Dec 2017 preview builds of WSL include /bin/wslpath; do the parsing work for now.
    // Parsing example %TEMP% is C:\Users\apardoe\AppData\Local\Temp
    const windowsTemp = child_process.execSync('cmd.exe /c echo %TEMP%').toString().replace(/\\/g, "/");
    const driveLetter = windowsTemp.substring(0, 1).toLowerCase();
    const directoryPath = windowsTemp.substring(2).trim();
    process.env.winTmp = path.join("/mnt", driveLetter, directoryPath);
}

// Set default values for omitted arguments
const rootDir = opts.rootDir || './etc';
const env = opts.env || ['dev'];
const hostname = opts.host;
const port = opts.port || 10240;
const staticDir = opts.static || 'static';
const archivedVersions = opts.archivedVersions;
let gitReleaseName = "";
let versionedRootPrefix = "";
const wantedLanguage = opts.language || null;
let builtResourcesRoot = "";


const webpackConfig = require('./webpack.config.js')[1],
    webpackCompiler = require('webpack')(webpackConfig),
    manifestName = 'manifest.json',
    staticManifestPath = path.join(__dirname, staticDir, webpackConfig.output.publicPath),
    assetManifestPath = path.join(staticManifestPath, 'assets'),
    staticManifest = require(path.join(staticManifestPath, manifestName)),
    assetManifest = require(path.join(assetManifestPath, manifestName));

// Use the canned git_hash if provided
if (opts.static && fs.existsSync(opts.static + "/git_hash")) {
    gitReleaseName = fs.readFileSync(opts.static + "/git_hash").toString().trim();
} else if (fs.existsSync('.git/')) { // Just if we have been cloned and not downloaded (Thanks David!)
    gitReleaseName = child_process.execSync('git rev-parse HEAD').toString().trim();
}
if (opts.static && fs.existsSync(opts.static + '/v/' + gitReleaseName))
    versionedRootPrefix = "v/" + gitReleaseName + "/";

if (process.env.NODE_ENV === "DEV") {
    builtResourcesRoot = "static/";
}
// Don't treat @ in paths as remote addresses
const fetchCompilersFromRemote = !opts.noRemoteFetch;

const propHierarchy = _.flatten([
    'defaults',
    env,
    _.map(env, function (e) {
        return e + '.' + process.platform;
    }),
    process.platform,
    os.hostname(),
    'local']);
logger.info("properties hierarchy: " + propHierarchy.join(', '));

// Propagate debug mode if need be
if (opts.propDebug) props.setDebug(true);

// *All* files in config dir are parsed 
props.initialize(rootDir + '/config', propHierarchy);

// Now load up our libraries.
const aws = require('./lib/aws'),
    google = require('./lib/google');

// Instantiate a function to access records concerning "compiler-explorer" 
// in hidden object props.properties
const ceProps = props.propsFor("compiler-explorer");

let languages = require('./lib/languages').list;

if (wantedLanguage) {
    const filteredLangs = {};
    _.each(languages, lang => {
        if (lang.id === wantedLanguage ||
            lang.name === wantedLanguage ||
            (lang.alias && lang.alias.indexOf(wantedLanguage) >= 0)) {
            filteredLangs[lang.id] = lang;
        }
    });
    languages = filteredLangs;
}

if (languages.length === 0) {
    logger.error("Trying to start Compiler Explorer without a language");
}

// Instantiate a function to access records concerning the chosen language
// in hidden object props.properties
let compilerPropsFuncsL = {};
_.each(languages, lang => compilerPropsFuncsL[lang.id] = props.propsFor(lang.id));

// Get a property from the specified langId, and if not found, use defaults from CE,
// and at last return whatever default value was set by the caller
function compilerPropsL(lang, property, defaultValue) {
    const forLanguage = compilerPropsFuncsL[lang];
    if (forLanguage) {
        const forCompiler = forLanguage(property);
        if (forCompiler !== undefined) return forCompiler;
    }
    return ceProps(property, defaultValue);
}

// For every lang passed, get its corresponding compiler property
function compilerPropsA(langs, property, defaultValue) {
    let forLanguages = {};
    _.each(langs, lang => {
        forLanguages[lang.id] = compilerPropsL(lang.id, property, defaultValue);
    });
    return forLanguages;
}

// Same as A version, but transfroms each value by fn(original, lang)
function compilerPropsAT(langs, transform, property, defaultValue) {
    let forLanguages = {};
    _.each(langs, lang => {
        forLanguages[lang.id] = transform(compilerPropsL(lang.id, property, defaultValue), lang);
    });
    return forLanguages;
}

const staticMaxAgeSecs = ceProps('staticMaxAgeSecs', 0);
const contentPolicy = ceProps('contentPolicy', 'default-src *');
const maxUploadSize = ceProps('maxUploadSize', '1mb');
let extraBodyClass = ceProps('extraBodyClass', '');

function staticHeaders(res) {
    if (staticMaxAgeSecs) {
        res.setHeader('Cache-Control', 'public, max-age=' + staticMaxAgeSecs + ', must-revalidate');
    }
}

const csp = require('./lib/csp').policy;

function contentPolicyHeader(res) {
    if (csp) {
        res.setHeader('Content-Security-Policy-Report-Only', csp);
    }
}

const awsProps = props.propsFor("aws");
let awsPoller = null;

function awsInstances() {
    if (!awsPoller) awsPoller = new aws.InstanceFetcher(awsProps);
    return awsPoller.getInstances();
}

// function to load internal binaries (i.e. lib/source/*.js)
function loadSources() {
    const sourcesDir = "lib/sources";
    return fs.readdirSync(sourcesDir)
        .filter(function (file) {
            return file.match(/.*\.js$/);
        })
        .map(function (file) {
            return require("./" + path.join(sourcesDir, file));
        });
}

const fileSources = loadSources();
const clientOptionsHandler = new ClientOptionsHandler(fileSources);
const CompileHandler = require('./lib/handlers/compile').Handler;
const compileHandler = new CompileHandler(ceProps, compilerPropsL);
const ApiHandler = require('./lib/handlers/api').Handler;
const apiHandler = new ApiHandler(compileHandler);
const SourceHandler = require('./lib/handlers/source').Handler;
const sourceHandler = new SourceHandler(fileSources, staticHeaders);

function ClientOptionsHandler(fileSources) {
    const sources = _.sortBy(fileSources.map(source => {
        return {name: source.name, urlpart: source.urlpart};
    }), 'name');

    const supportsBinary = compilerPropsAT(languages, res => !!res, 'supportsBinary', true);
    const supportsExecutePerLanguage = compilerPropsAT(languages, (res, lang) => supportsBinary[lang.id] && !!res, 'supportsExecute', true);
    const supportsExecute = Object.values(supportsExecutePerLanguage).some((value) => value);

    const libs = {};
    const baseLibs = compilerPropsA(languages, 'libs');
    _.each(baseLibs, (forLang, lang) => {
        if (lang && forLang) {
            libs[lang] = {};
            _.each(forLang.split(':'), lib => {
                const libBaseName = `libs.${lib}`;
                libs[lang][lib] = {
                    name: compilerPropsL(lang, libBaseName + '.name'),
                    url: compilerPropsL(lang, libBaseName + '.url')
                };
                libs[lang][lib].versions = {};
                const listedVersions = compilerPropsL(lang, libBaseName + '.versions');
                if (listedVersions) {
                    _.each(listedVersions.split(':'), version => {
                        const libVersionName = libBaseName + `.versions.${version}`;
                        libs[lang][lib].versions[version] = {};
                        libs[lang][lib].versions[version].version = compilerPropsL(lang, libVersionName + '.version');
                        libs[lang][lib].versions[version].path = [];
                        const includes = compilerPropsL(lang, libVersionName + '.path');
                        if (includes) {
                            _.each(includes.split(':'), path => libs[lang][lib].versions[version].path.push(path));
                        } else {
                            logger.warn(`No paths found for ${lib} - ${version}`);
                        }
                    });
                } else {
                    logger.warn(`No versions found for ${lib} library`);
                }
            });
        }
    });
    const options = {
        googleAnalyticsAccount: ceProps('clientGoogleAnalyticsAccount', 'UA-55180-6'),
        googleAnalyticsEnabled: ceProps('clientGoogleAnalyticsEnabled', false),
        sharingEnabled: ceProps('clientSharingEnabled', true),
        githubEnabled: ceProps('clientGitHubRibbonEnabled', true),
        gapiKey: ceProps('googleApiKey', ''),
        googleShortLinkRewrite: ceProps('googleShortLinkRewrite', '').split('|'),
        defaultSource: ceProps('defaultSource', ''),
        compilers: [],
        libs: libs,
        defaultCompiler: compilerPropsA(languages, 'defaultCompiler', ''),
        compileOptions: compilerPropsA(languages, 'defaultOptions', ''),
        supportsBinary: supportsBinary,
        supportsExecute: supportsExecute,
        languages: languages,
        sources: sources,
        raven: ceProps('ravenUrl', ''),
        release: gitReleaseName,
        environment: env,
        localStoragePrefix: ceProps('localStoragePrefix'),
        cvCompilerCountMax: ceProps('cvCompilerCountMax', 6),
        defaultFontScale: ceProps('defaultFontScale', 1.0)
    };
    this.setCompilers = compilers => options.compilers = compilers;
    this.setCompilers([]);
    this.get = () => options;
}

function retryPromise(promiseFunc, name, maxFails, retryMs) {
    return new Promise(function (resolve, reject) {
        let fails = 0;

        function doit() {
            const promise = promiseFunc();
            promise.then(function (arg) {
                resolve(arg);
            }, function (e) {
                fails++;
                if (fails < maxFails) {
                    logger.warn(`Failed ${name} : ${e}, retrying`);
                    setTimeout(doit, retryMs);
                } else {
                    logger.error(`Too many retries for ${name} : ${e}`);
                    reject(e);
                }
            });
        }

        doit();
    });
}

function findCompilers() {
    const exes = compilerPropsAT(languages, exs => _.compact(exs.split(":")), "compilers", "");

    const ndk = compilerPropsA(languages, 'androidNdk');
    _.each(ndk, (ndkPath, langId) => {
        if (ndkPath) {
            let toolchains = fs.readdirSync(`${ndkPath}/toolchains`);
            toolchains.forEach((version, index, a) => {
                const path = `${ndkPath}/toolchains/${version}/prebuilt/linux-x86_64/bin/`;
                if (fs.existsSync(path)) {
                    const cc = fs.readdirSync(path).filter(filename => filename.indexOf("g++") !== -1);
                    a[index] = path + cc[0];
                } else {
                    a[index] = null;
                }
            });
            toolchains = toolchains.filter(x => x !== null);
            exes[langId].push(toolchains);
        }
    });

    function fetchRemote(host, port, props) {
        logger.info(`Fetching compilers from remote source ${host}:${port}`);
        return retryPromise(() => {
                return new Promise((resolve, reject) => {
                    let request = http.get({
                        hostname: host,
                        port: port,
                        path: "/api/compilers",
                        headers: {
                            'Accept': 'application/json'
                        }
                    }, res => {
                        let str = '';
                        res.on('data', chunk => {
                            str += chunk;
                        });
                        res.on('end', () => {
                            let compilers = JSON.parse(str).map(compiler => {
                                compiler.exe = null;
                                compiler.remote = `http://${host}:${port}`;
                                return compiler;
                            });
                            resolve(compilers);
                        });
                    })
                        .on('error', reject)
                        .on('timeout', () => reject("timeout"));
                    request.setTimeout(awsProps('proxyTimeout', 1000));
                });
            },
            `${host}:${port}`,
            props('proxyRetries', 5),
            props('proxyRetryMs', 500))
            .catch(() => {
                logger.warn(`Unable to contact ${host}:${port}; skipping`);
                return [];
            });
    }

    function fetchAws() {
        logger.info("Fetching instances from AWS");
        return awsInstances().then(instances => {
            return Promise.all(instances.map(instance => {
                logger.info("Checking instance " + instance.InstanceId);
                let address = instance.PrivateDnsName;
                if (awsProps("externalTestMode", false)) {
                    address = instance.PublicDnsName;
                }
                return fetchRemote(address, port, awsProps);
            }));
        });
    }

    function compilerConfigFor(langId, compilerName, parentProps) {
        const base = `compiler.${compilerName}.`;

        function props(propName, def) {
            let propsForCompiler = parentProps(langId, base + propName, undefined);
            if (propsForCompiler === undefined) {
                propsForCompiler = parentProps(langId, propName, def);
            }
            return propsForCompiler;
        }

        const supportsBinary = !!props("supportsBinary", true);
        const supportsExecute = supportsBinary && !!props("supportsExecute", true);
        const group = props("group", "");
        const compilerInfo = {
            id: compilerName,
            exe: props("exe", compilerName),
            name: props("name", compilerName),
            alias: props("alias"),
            options: props("options"),
            versionFlag: props("versionFlag"),
            versionRe: props("versionRe"),
            compilerType: props("compilerType", ""),
            demangler: props("demangler", ""),
            objdumper: props("objdumper", ""),
            intelAsm: props("intelAsm", ""),
            needsMulti: !!props("needsMulti", true),
            supportsBinary: supportsBinary,
            supportsExecute: supportsExecute,
            postProcess: props("postProcess", "").split("|"),
            lang: langId,
            group: group,
            groupName: props("groupName", "")
        };
        logger.debug("Found compiler", compilerInfo);
        return Promise.resolve(compilerInfo);
    }

    function recurseGetCompilers(langId, compilerName, parentProps) {
        if (fetchCompilersFromRemote && compilerName.indexOf("@") !== -1) {
            const bits = compilerName.split("@");
            const host = bits[0];
            const port = parseInt(bits[1]);
            return fetchRemote(host, port, ceProps);
        }
        if (compilerName.indexOf("&") === 0) {
            const groupName = compilerName.substr(1);

            const props = function (langId, propName, def) {
                if (propName === "group") {
                    return groupName;
                }
                return compilerPropsL(langId, `group.${groupName}.${propName}`, parentProps(langId, propName, def));
            };

            const compilerExes = _.compact(props(langId, 'compilers', '').split(":"));
            logger.debug("Processing compilers from group " + groupName);
            return Promise.all(compilerExes.map(compiler => recurseGetCompilers(langId, compiler, props)));
        }
        if (compilerName === "AWS") return fetchAws();
        return compilerConfigFor(langId, compilerName, parentProps);
    }

    function getCompilers() {
        let compilers = [];
        _.each(exes, (exs, langId) => {
            _.each(exs, exe => compilers.push(recurseGetCompilers(langId, exe, compilerPropsL)));
        });
        return compilers;
    }

    function ensureDistinct(compilers) {
        let ids = {};
        _.each(compilers, compiler => {
            if (!ids[compiler.id]) ids[compiler.id] = [];
            ids[compiler.id].push(compiler);
        });
        _.each(ids, (list, id) => {
            if (list.length !== 1) {
                logger.error(`Compiler ID clash for '${id}' - used by ${
                    _.map(list, o => `lang:${o.lang} name:${o.name}`).join(', ')
                    }`);
            }
        });
        return compilers;
    }

    return Promise.all(getCompilers())
        .then(_.flatten)
        .then(compilers => compileHandler.setCompilers(compilers))
        .then(compilers => _.compact(compilers))
        .then(ensureDistinct)
        .then(compilers => _.sortBy(compilers, "name"));
}

function shortUrlHandler(req, res, next) {
    const resolver = new google.ShortLinkResolver(aws.getConfig('googleApiKey'));
    const bits = req.url.split("/");
    if (bits.length !== 2 || req.method !== "GET") return next();
    const googleUrl = `http://goo.gl/${encodeURIComponent(bits[1])}`;
    resolver.resolve(googleUrl)
        .then(resultObj => {
            const parsed = url.parse(resultObj.longUrl);
            const allowedRe = new RegExp(ceProps('allowedShortUrlHostRe'));
            if (parsed.host.match(allowedRe) === null) {
                logger.warn(`Denied access to short URL ${bits[1]} - linked to ${resultObj.longUrl}`);
                return next();
            }
            res.writeHead(301, {
                Location: resultObj.id,
                'Cache-Control': 'public'
            });
            res.end();
        })
        .catch(e => {
            logger.error(`Failed to expand ${googleUrl} - ${e}`);
            next();
        });
}

Promise.all([findCompilers(), aws.initConfig(awsProps)])
    .then(args => {
        let compilers = args[0];
        let prevCompilers;

        const ravenPrivateEndpoint = aws.getConfig('ravenPrivateEndpoint');
        if (ravenPrivateEndpoint) {
            Raven.config(ravenPrivateEndpoint, {
                release: gitReleaseName,
                environment: env
            }).install();
            logger.info("Configured with raven endpoint", ravenPrivateEndpoint);
        } else {
            Raven.config(false).install();
        }

        function onCompilerChange(compilers) {
            if (JSON.stringify(prevCompilers) === JSON.stringify(compilers)) {
                return;
            }
            logger.debug("Compilers:", compilers);
            if (compilers.length === 0) {
                logger.error("#### No compilers found: no compilation will be done!");
            }
            prevCompilers = compilers;
            clientOptionsHandler.setCompilers(compilers);
            apiHandler.setCompilers(compilers);
            apiHandler.setLanguages(languages);
        }

        onCompilerChange(compilers);

        const rescanCompilerSecs = ceProps('rescanCompilerSecs', 0);
        if (rescanCompilerSecs) {
            logger.info(`Rescanning compilers every ${rescanCompilerSecs} secs`);
            setInterval(() => findCompilers().then(onCompilerChange),
                rescanCompilerSecs * 1000);
        }

        const webServer = express(),
            sFavicon = require('serve-favicon'),
            bodyParser = require('body-parser'),
            morgan = require('morgan'),
            compression = require('compression'),
            restreamer = require('./lib/restreamer');

        logger.info("=======================================");
<<<<<<< HEAD
        logger.info("Listening on http://" + (hostname || 'localhost') + ":" + port + "/");
        if (gitReleaseName) logger.info("  git release " + gitReleaseName);
=======
        logger.info(`Listening on http://${hostname || 'localhost'}:${port}/`);
        logger.info(`  serving static files from '${staticDir}'`);
        if (gitReleaseName) logger.info(`  git release ${gitReleaseName}`);
>>>>>>> 09465438

        function renderConfig(extra) {
            const options = _.extend(extra, clientOptionsHandler.get());
            options.compilerExplorerOptions = JSON.stringify(options);
            options.root = versionedRootPrefix;
            options.extraBodyClass = extraBodyClass;
            options.builtResourcesRoot = builtResourcesRoot;
            options.require = function (path) {
                if (process.env.NODE_ENV === "DEV") {
                    //I have no idea why main => maps to styles i need to dig into this
                    if (path === 'main.css') {
                        return '/dist/styles.css';
                    }
                    //this will break assets in dev mode for now
                    return '/dist/' + path;
                }
                if (staticManifest.hasOwnProperty(path)) {
                    return versionedRootPrefix + "/dist/" + staticManifest[path];
                }
                if (assetManifest.hasOwnProperty(path)) {
                    return versionedRootPrefix + "/dist/assets/" + assetManifest[path];
                }
                logger.warn("Requested an asset I don't know about");
            };
            return options;
        }

        const embeddedHandler = function (req, res) {
            staticHeaders(res);
            contentPolicyHeader(res);
            res.render('embed', renderConfig({embedded: true}));
        };
<<<<<<< HEAD
        const healthCheck = require('./lib/handlers/health-check');


        if (process.env.NODE_ENV === "DEV") {
            webServer.use(webpackDevMiddleware(webpackCompiler, {
                publicPath: webpackConfig.output.publicPath
            }));
            webServer.use(express.static(staticDir));
        } else {
            //assume that anything not dev is just production this gives sane defaults for anyone who isn't messing with this
            logger.info("  serving static files from '" + staticDir + "'");
            webServer.use(express.static(staticDir, {maxAge: staticMaxAgeSecs * 1000}));
            webServer.use('/v', express.static(staticDir + '/v', {maxAge: Infinity, index: false}));
        }


        webServer
            .use(Raven.requestHandler())
            .set('trust proxy', true)
            .set('view engine', 'pug')
            .use('/healthcheck', new healthCheck.HealthCheckHandler().handle) // before morgan so healthchecks aren't logged
            .use(morgan('combined', {stream: logger.stream}))
            .use(compression())
=======
        const router = express.Router();
        router
>>>>>>> 09465438
            .get('/', (req, res) => {
                staticHeaders(res);
                contentPolicyHeader(res);
                res.render('index', renderConfig({embedded: false}));
            })
            .get('/e', embeddedHandler)
            .get('/embed.html', embeddedHandler) // legacy. not a 301 to prevent any redirect loops between old e links and embed.html
            .get('/embed-ro', (req, res) => {
                staticHeaders(res);
                contentPolicyHeader(res);
                res.render('embed', renderConfig({embedded: true, readOnly: true}));
            })
            .get('/robots.txt', (req, res) => {
                staticHeaders(res);
                res.end('User-agent: *\nSitemap: https://godbolt.org/sitemap.xml');
            })
            .get('/sitemap.xml', (req, res) => {
                staticHeaders(res);
                res.set('Content-Type', 'application/xml');
                res.render('sitemap');
            })
<<<<<<< HEAD
            .use(sFavicon(path.join(staticDir, webpackConfig.output.publicPath, 'favicon.ico')));

=======
            .use(sFavicon(`${staticDir}/favicon.ico`))
            .use('/v', express.static(`${staticDir}/v`, {maxAge: Infinity, index: false}))
            .use(express.static(staticDir, {maxAge: staticMaxAgeSecs * 1000}));
>>>>>>> 09465438
        if (archivedVersions) {
            // The archived versions directory is used to serve "old" versioned data during updates. It's expected
            // to contain all the SHA-hashed directories from previous versions of Compiler Explorer.
            logger.info("  serving archived versions from", archivedVersions);
            router.use('/v', express.static(archivedVersions, {maxAge: Infinity, index: false}));
        }
        router
            .use(bodyParser.json({limit: ceProps('bodyParserLimit', maxUploadSize)}))
            .use(bodyParser.text({limit: ceProps('bodyParserLimit', maxUploadSize), type: () => true}))
            .use(restreamer())
            .use('/source', sourceHandler.handle.bind(sourceHandler))
            .use('/api', apiHandler.handle)
            .use('/g', shortUrlHandler);

        const healthCheck = require('./lib/handlers/health-check');
        webServer
            .use(Raven.requestHandler())
            .set('trust proxy', true)
            .set('view engine', 'pug')
            .use('/healthcheck', new healthCheck.HealthCheckHandler().handle) // before morgan so healthchecks aren't logged
            .use(morgan('combined', {stream: logger.stream}))
            .use(compression())
            .use(router)
            .use(Raven.errorHandler())
            .on('error', err => logger.error('Caught error:', err, "(in web error handler; continuing)"));

        const webAlias = ceProps("web-alias", "");
        if (webAlias) webServer.use(webAlias, router);
        _.each(env, e => webServer.use(`/${e}`, router));
        logger.info("=======================================");
        webServer.listen(port, hostname);
    })
    .catch(err => {
        logger.error("Promise error:", err, "(shutting down)");
        process.exit(1);
    });<|MERGE_RESOLUTION|>--- conflicted
+++ resolved
@@ -575,14 +575,8 @@
             restreamer = require('./lib/restreamer');
 
         logger.info("=======================================");
-<<<<<<< HEAD
-        logger.info("Listening on http://" + (hostname || 'localhost') + ":" + port + "/");
-        if (gitReleaseName) logger.info("  git release " + gitReleaseName);
-=======
         logger.info(`Listening on http://${hostname || 'localhost'}:${port}/`);
-        logger.info(`  serving static files from '${staticDir}'`);
         if (gitReleaseName) logger.info(`  git release ${gitReleaseName}`);
->>>>>>> 09465438
 
         function renderConfig(extra) {
             const options = _.extend(extra, clientOptionsHandler.get());
@@ -615,9 +609,7 @@
             contentPolicyHeader(res);
             res.render('embed', renderConfig({embedded: true}));
         };
-<<<<<<< HEAD
         const healthCheck = require('./lib/handlers/health-check');
-
 
         if (process.env.NODE_ENV === "DEV") {
             webServer.use(webpackDevMiddleware(webpackCompiler, {
@@ -631,7 +623,6 @@
             webServer.use('/v', express.static(staticDir + '/v', {maxAge: Infinity, index: false}));
         }
 
-
         webServer
             .use(Raven.requestHandler())
             .set('trust proxy', true)
@@ -639,10 +630,6 @@
             .use('/healthcheck', new healthCheck.HealthCheckHandler().handle) // before morgan so healthchecks aren't logged
             .use(morgan('combined', {stream: logger.stream}))
             .use(compression())
-=======
-        const router = express.Router();
-        router
->>>>>>> 09465438
             .get('/', (req, res) => {
                 staticHeaders(res);
                 contentPolicyHeader(res);
@@ -664,14 +651,7 @@
                 res.set('Content-Type', 'application/xml');
                 res.render('sitemap');
             })
-<<<<<<< HEAD
             .use(sFavicon(path.join(staticDir, webpackConfig.output.publicPath, 'favicon.ico')));
-
-=======
-            .use(sFavicon(`${staticDir}/favicon.ico`))
-            .use('/v', express.static(`${staticDir}/v`, {maxAge: Infinity, index: false}))
-            .use(express.static(staticDir, {maxAge: staticMaxAgeSecs * 1000}));
->>>>>>> 09465438
         if (archivedVersions) {
             // The archived versions directory is used to serve "old" versioned data during updates. It's expected
             // to contain all the SHA-hashed directories from previous versions of Compiler Explorer.
