--- conflicted
+++ resolved
@@ -483,42 +483,6 @@
             }, rescanCompilerSecs * 1000);
         }
 
-<<<<<<< HEAD
-    var webServer = express(),
-        sFavicon = require('serve-favicon'),
-        sStatic = require('serve-static'),
-        bodyParser = require('body-parser'),
-        morgan = require('morgan'),
-        compression = require('compression'),
-        restreamer = require('./lib/restreamer'),
-        diffHandler = buildDiffHandler(wdiffConfig);
-
-    webServer
-        .set('trust proxy', true)
-        .use(morgan('combined', {stream: logger.stream}))
-        .use(compression())
-        .use(sFavicon(staticDir + '/favicon.ico'))
-        .use('/v', sStatic(staticDir + '/v', {maxAge: Infinity}))
-        .use(sStatic(staticDir, {maxAge: staticMaxAgeSecs * 1000}))
-        .use(bodyParser.json({limit: gccProps('bodyParserLimit', '1mb')}))
-        .use(restreamer())
-        .get('/client-options.json', clientOptionsHandler.handler)
-        .use('/source', getSource)
-        .use('/api', apiHandler.handler)
-        .use('/g', shortUrlHandler)
-        .use('/e', embeddedHandler)
-        .post('/compile', compileHandler.handler) // used inside static/compiler.js
-        .post('/diff', diffHandler); // used inside static/compiler.js
-
-    // GO!
-    logger.info("=======================================");
-    logger.info("Listening on http://" + hostname + ":" + port + "/");
-    logger.info("  serving static files from '" + staticDir + "'");
-    logger.info("  git release " + gitReleaseName);
-    logger.info("=======================================");
-    webServer.listen(port, hostname);
-}).catch(function (err) {
-=======
         var webServer = express(),
             sFavicon = require('serve-favicon'),
             sStatic = require('serve-static'),
@@ -560,7 +524,6 @@
 
         webServer.listen(port, hostname);
     }).catch(function (err) {
->>>>>>> e8a3cd15
     logger.error("Error: " + err);
     process.exit(1);
 });