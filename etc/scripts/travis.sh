#!/bin/bash

set -ex

OPT=$(pwd)/.travis-compilers
mkdir -p ${OPT}
mkdir -p ${OPT}/tmp

fetch() {
    curl -v ${http_proxy:+--proxy $http_proxy} -L "$*"
}

get_ghc() {
    local VER=$1
    local DIR=ghc-$VER

    pushd ${OPT}/tmp
    fetch https://downloads.haskell.org/~ghc/${VER}/ghc-${VER}-x86_64-deb8-linux.tar.xz | tar Jxf -
    cd ${OPT}/tmp/ghc-${VER}
    ./configure --prefix=${OPT}/ghc
    make install
    rm -rf ${OPT}/ghc/lib/ghc-${VER}/Cabal*
    rm -rf ${OPT}/ghc/share
    popd
    rm -rf ${OPT}/tmp/ghc-${VER}
}

get_gdc() {
    vers=$1
    build=$2
    mkdir ${OPT}/gdc
    pushd ${OPT}/gdc
<<<<<<< HEAD
    fetch https://s3.amazonaws.com/compiler-explorer/public/gdc-5.2.0%2B2.066.1.tar.xz | tar Jxf -
=======
    fetch https://gdcproject.org/downloads/binaries/${vers}/x86_64-linux-gnu/gdc-${vers}+${build}.tar.xz | tar Jxf -
>>>>>>> e9bead3c
    popd
}

do_rust_install() {
    local DIR=$1
    pushd ${OPT}/tmp
    fetch http://static.rust-lang.org/dist/${DIR}.tar.gz | tar zxf -
    cd ${DIR}
    ./install.sh --prefix=${OPT}/rust --without=rust-docs
    popd
    rm -rf ${OPT}/tmp/${DIR}
}

install_new_rust() {
    local NAME=$1
    
    do_rust_install rust-${NAME}-x86_64-unknown-linux-gnu
}

if [[ ! -d ${OPT}/ghc/bin ]]; then
    get_ghc 8.0.2
fi
if [[ ! -d ${OPT}/gdc/x86_64-pc-linux-gnu/bin ]]; then
    get_gdc 5.2.0 2.066.1
fi
if [[ ! -d ${OPT}/rust/bin ]]; then
    install_new_rust 1.30.0
fi<|MERGE_RESOLUTION|>--- conflicted
+++ resolved
@@ -30,11 +30,7 @@
     build=$2
     mkdir ${OPT}/gdc
     pushd ${OPT}/gdc
-<<<<<<< HEAD
-    fetch https://s3.amazonaws.com/compiler-explorer/public/gdc-5.2.0%2B2.066.1.tar.xz | tar Jxf -
-=======
     fetch https://gdcproject.org/downloads/binaries/${vers}/x86_64-linux-gnu/gdc-${vers}+${build}.tar.xz | tar Jxf -
->>>>>>> e9bead3c
     popd
 }
 
